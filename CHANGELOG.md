## Latest

<<<<<<< HEAD
*   carla_ad_agent: Fill CarlaEgoVehicleControl message header
*   Added workaround for vehicle classification
=======
## CARLA-ROS-Bridge 0.9.13

* Disable vegetation on MarkerSensor to prevent from millions of boxes in maps with larger vegetation
>>>>>>> ecfc78dd

## CARLA-ROS-Bridge 0.9.12

*   Fixed scenario runner node shutdown for foxy
*   Fixed actor synchronization creation
*   Fix of scenario runner status

## CARLA-ROS-Bridge 0.9.11

*   Added static markers for carla environment objects.
*   Added hybrid ROS1/ROS2 bridge.
*   Added passive mode. Wordl configuration and ticking are performed by other clients.
*   Support spawning of pseudo-actors through service
*   Use new spawning service to combine carla_infrastructure and carla_ego_vehicle into carla_spawn_objects
*   Reworked ROS topics
*   rework tf in sync mode to represent attachment of sensors to a vehicle
*   Updated debian packaging pipeline

## CARLA-ROS-Bridge 0.9.10.1

*   Support noetic and python 3
*   Have all sensor types in sensors.json
*   Update ad-demo rviz config to visualize more sensor types
*   Remove CarlaRadarMeasurement message publishing (radar data is published as PointCloud2 only)
*   Remove sensors.json from carla_ad_demo. Use example from carla_ego_vehicle instead
*   Add radar PointCloud2 publisher
*   Add DVS camera sensor
*   Fix rgb camera attributes
*   Add intensity value to point cloud message
*   Fixed wrong TF for ego_vehicle
*   Improve version check
*   Fix cleanup
*   Rework tf frame names
*   ObjectSensor: Fix object twist
*   Support loading OpenDRIVE map
*   Traffic Lights: Only publish to /carla/traffic_lights on change
*   Traffic Lights: Publish /carla/traffic_lights_info, containing the location and the trigger volume
*   Added ROS Parameter to set the CARLA client timeout value for all nodes consistently

## CARLA-ROS-Bridge 0.9.8

*   change Lidar range in meters
*   add new attributes for Gnss and Camera sensor
*   add IMU and Radar sensor
*   Fix tf publishing in synchronous mode
*   Add node to convert a twist to a vehicle control command
*   Add node carla_spectator_camera
*   Update carla_waypoint_publisher
*   Add carla_ros_scenario_runner
*   Add rviz_carla_plugin
*   Add carla_ad_agent
*   Add carla_ad_demo

## CARLA-ROS-Bridge 0.9.6

*   remove launchfile check from rqt_carla_control
*   Add roslaunch check to all nodes
*   support kinetic and melodic
*   added possibility to connect to an existing ego vehicle
*   support different ego vehicle rolenames in pclrecorder
*   publish odometry for all traffic participants
*   support drawing markers in CARLA
*   replace /carla/map (msg: CarlaMapInfo) by /carla/world_info (msg: CarlaWorldInfo)
*   added option to reload the CARLA world
*   added node to spawn infrastructure sensors
*   rename /carla/vehicle_marker to /carla/marker (and include walkers)
*   support walkers
*   create rqt plugin to control synchronous mode
*   support synchronous mode
*   publish CarlaStatus
*   remove global_id mapping
*   publish /carla/actor_list
*   carla_ego_vehicle: support sensor_tick within camera/lidar definition
*   support twist_cmd to set velocity of ego vehicle (without respecting the vehicle constraints)

## CARLA-ROS-Bridge 0.9.5.1

*   add id to CarlaEgoVehicleInfo datatype
*   rename carla_ros_bridge_msgs to carla_msgs
*   remove 'challenge' mode

## CARLA-ROS-Bridge 0.9.5

*   rename gnss topic from '../gnss' to '../fix'
*   Add lane invasion sensor
*   Add collision sensor
*   Rename CarlaVehicleControl to CarlaEgoVehicleControl (and add some more message types)
*   move PID controller into separate ROS node
*   Add challenge mode
*   Split actor-monitoring + data publishing
*   Use sensor data timestamp
*   support simple-pid 0.1.5

## CARLA-ROS-Bridge 0.9.3

*   Send vehicle commands to CARLA, only when a ROS command provider is available
*   Added interface for GNSS sensor

## CARLA-ROS-Bridge 0.9.2

*   Updated ROS-bridge to PythonAPI of CARLA 0.9.x
*   Supported sensors: LiDAR, RGB camera, depth camera, segmentation camera
*   Vehicle control options: Ackermann-command or Throttle/Brake/Steering
*   Added PID controller to convert Ackermann-command into Throttle/Brake/Steering
*   RViz support
*   Publish TF tree, map, CARLA clock
*   Separate ROS topic for each vehicle<|MERGE_RESOLUTION|>--- conflicted
+++ resolved
@@ -1,13 +1,10 @@
 ## Latest
 
-<<<<<<< HEAD
-*   carla_ad_agent: Fill CarlaEgoVehicleControl message header
-*   Added workaround for vehicle classification
-=======
 ## CARLA-ROS-Bridge 0.9.13
 
 * Disable vegetation on MarkerSensor to prevent from millions of boxes in maps with larger vegetation
->>>>>>> ecfc78dd
+* carla_ad_agent: Fill CarlaEgoVehicleControl message header
+* Added workaround for vehicle classification
 
 ## CARLA-ROS-Bridge 0.9.12
 
