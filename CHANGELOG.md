--- conflicted
+++ resolved
@@ -1,10 +1,7 @@
 ## Latest
 
-<<<<<<< HEAD
 *   carla_ad_agent: Fill CarlaEgoVehicleControl message header
-=======
-*   Added workaround for vehicle classification 
->>>>>>> b7251362
+*   Added workaround for vehicle classification
 
 ## CARLA-ROS-Bridge 0.9.12
 
