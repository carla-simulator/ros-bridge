#!/usr/bin/env python
#
# Copyright (c) 2018-2020 Intel Corporation
#
# This work is licensed under the terms of the MIT license.
# For a copy, see <https://opensource.org/licenses/MIT>.
#
"""
Rosbridge class:

Class that handle communication between CARLA and ROS
"""

import os
import pkg_resources
try:
    import queue
except ImportError:
    import Queue as queue
import sys
from distutils.version import LooseVersion
from threading import Thread, Lock, Event

import carla

import ros_compatibility as roscomp
from ros_compatibility.node import CompatibleNode

from carla_ros_bridge.actor import Actor
from carla_ros_bridge.actor_factory import ActorFactory
from carla_ros_bridge.carla_status_publisher import CarlaStatusPublisher
from carla_ros_bridge.debug_helper import DebugHelper
from carla_ros_bridge.ego_vehicle import EgoVehicle
from carla_ros_bridge.world_info import WorldInfo

from carla_msgs.msg import CarlaControl, CarlaWeatherParameters
from carla_msgs.srv import SpawnObject, DestroyObject, GetBlueprints
from rosgraph_msgs.msg import Clock


class CarlaRosBridge(CompatibleNode):

    """
    Carla Ros bridge
    """

    with open(os.path.join(os.path.dirname(__file__), "CARLA_VERSION")) as f:
        CARLA_VERSION = f.read()[:-1]

    # in synchronous mode, if synchronous_mode_wait_for_vehicle_control_command is True,
    # wait for this time until a next tick is triggered.
    VEHICLE_CONTROL_TIMEOUT = 1.

    def __init__(self):
        """
        Constructor

        :param carla_world: carla world object
        :type carla_world: carla.World
        :param params: dict of parameters, see settings.yaml
        :type params: dict
        """
        super(CarlaRosBridge, self).__init__("ros_bridge_node")

    # pylint: disable=attribute-defined-outside-init
    def initialize_bridge(self, carla_world, params):
        """
        Initialize the bridge
        """
        self.parameters = params
        self.carla_world = carla_world

        self.ros_timestamp = roscomp.ros_timestamp()
        self.callback_group = roscomp.callback_groups.ReentrantCallbackGroup()

        self.synchronous_mode_update_thread = None
        self.shutdown = Event()

        self.carla_settings = carla_world.get_settings()
        if not self.parameters["passive"]:
            # workaround: settings can only applied within non-sync mode
            if self.carla_settings.synchronous_mode:
                self.carla_settings.synchronous_mode = False
                carla_world.apply_settings(self.carla_settings)

            self.loginfo("synchronous_mode: {}".format(
                self.parameters["synchronous_mode"]))
            self.carla_settings.synchronous_mode = self.parameters["synchronous_mode"]
            self.loginfo("fixed_delta_seconds: {}".format(
                self.parameters["fixed_delta_seconds"]))
            self.carla_settings.fixed_delta_seconds = self.parameters["fixed_delta_seconds"]
            carla_world.apply_settings(self.carla_settings)

        self.loginfo("Parameters:")
        for key in self.parameters:
            self.loginfo("  {}: {}".format(key, self.parameters[key]))

        # active sync mode in the ros bridge only if CARLA world is configured in sync mode and
        # passive mode is not enabled.
        self.sync_mode = self.carla_settings.synchronous_mode and not self.parameters["passive"]
        if self.carla_settings.synchronous_mode and self.parameters["passive"]:
            self.loginfo(
                "Passive mode is enabled and CARLA world is configured in synchronous mode. This configuration requires another client ticking the CARLA world.")

        self.carla_control_queue = queue.Queue()

        # actor factory
        self.actor_factory = ActorFactory(self, carla_world, self.sync_mode)

        # add world info
        self.world_info = WorldInfo(carla_world=self.carla_world, node=self)
        # add debug helper
        self.debug_helper = DebugHelper(carla_world.debug, self)

        # Communication topics
        self.clock_publisher = self.new_publisher(Clock, 'clock', 10)

        self.status_publisher = CarlaStatusPublisher(
            self.carla_settings.synchronous_mode,
            self.carla_settings.fixed_delta_seconds,
            self)

        # for waiting for ego vehicle control commands in synchronous mode,
        # their ids are maintained in a list.
        # Before tick(), the list is filled and the loop waits until the list is empty.
        self._all_vehicle_control_commands_received = Event()
        self._expected_ego_vehicle_control_command_ids = []
        self._expected_ego_vehicle_control_command_ids_lock = Lock()

        if self.sync_mode:
            self.carla_run_state = CarlaControl.PLAY

            self.carla_control_subscriber = \
                self.new_subscription(CarlaControl, "/carla/control",
                                      lambda control: self.carla_control_queue.put(control.command),
                                      qos_profile=10, callback_group=self.callback_group)

            self.synchronous_mode_update_thread = Thread(
                target=self._synchronous_mode_update)
            self.synchronous_mode_update_thread.start()
        else:
            self.timestamp_last_run = 0.0

            self.actor_factory.start()

            # register callback to update actors
            self.on_tick_id = self.carla_world.on_tick(self._carla_time_tick)

        # services configuration.
        self._registered_actors = []
        self.spawn_object_service = self.new_service(SpawnObject, "/carla/spawn_object",
                                                     self.spawn_object)
        self.destroy_object_service = self.new_service(DestroyObject, "/carla/destroy_object",
                                                       self.destroy_object)

        self.get_blueprints_service = self.new_service(GetBlueprints, "/carla/get_blueprints",
                                                       self.get_blueprints, callback_group=self.callback_group)

        self.carla_weather_subscriber = \
            self.new_subscription(CarlaWeatherParameters, "/carla/weather_control",
                                  self.on_weather_changed, qos_profile=10, callback_group=self.callback_group)

    def spawn_object(self, req, response=None):
        response = roscomp.get_service_response(SpawnObject)
        if not self.shutdown.is_set():
            try:
                id_ = self.actor_factory.spawn_actor(req)
                self._registered_actors.append(id_)
                response.id = id_
            except Exception as e:
                self.logwarn("Error spawning object '{}': {}".format(req.type, e))
                response.id = -1
                response.error_string = str(e)
        else:
            response.id = -1
            response.error_string = 'Bridge is shutting down, object will not be spawned.'
        return response

    def destroy_object(self, req, response=None):
        response = roscomp.get_service_response(DestroyObject)
        destroyed_actors = self.actor_factory.destroy_actor(req.id)
        response.success = bool(destroyed_actors)
        for actor in destroyed_actors:
            if actor in self._registered_actors:
                self._registered_actors.remove(actor)
        return response

    def get_blueprints(self, req):
        response = roscomp.get_service_response(GetBlueprints)
        if req.filter:
            bp_filter = req.filter
        else:
            bp_filter = "*"

        response.blueprints = [
            bp.id for bp in self.carla_world.get_blueprint_library().filter(bp_filter)]
        response.blueprints.extend(self.actor_factory.get_pseudo_sensor_types())
        response.blueprints.sort()
        return response

    def on_weather_changed(self, weather_parameters):
        """
        Callback on new weather parameters
        :return:
        """
        if not self.carla_world:
            return
        self.loginfo("Applying weather parameters...")
        weather = carla.WeatherParameters()
        weather.cloudiness = weather_parameters.cloudiness
        weather.precipitation = weather_parameters.precipitation
        weather.precipitation_deposits = weather_parameters.precipitation_deposits
        weather.wind_intensity = weather_parameters.wind_intensity
        weather.fog_density = weather_parameters.fog_density
        weather.fog_distance = weather_parameters.fog_distance
        weather.wetness = weather_parameters.wetness
        weather.sun_azimuth_angle = weather_parameters.sun_azimuth_angle
        weather.sun_altitude_angle = weather_parameters.sun_altitude_angle
        self.carla_world.set_weather(weather)

    def process_run_state(self):
        """
        process state changes
        """
        command = None

        # get last command
        while not self.carla_control_queue.empty():
            command = self.carla_control_queue.get()

        while command is not None and roscomp.ok():
            self.carla_run_state = command

            if self.carla_run_state == CarlaControl.PAUSE:
                # wait for next command
                self.loginfo("State set to PAUSED")
                self.status_publisher.set_synchronous_mode_running(False)
                command = self.carla_control_queue.get()
            elif self.carla_run_state == CarlaControl.PLAY:
                self.loginfo("State set to PLAY")
                self.status_publisher.set_synchronous_mode_running(True)
                return
            elif self.carla_run_state == CarlaControl.STEP_ONCE:
                self.loginfo("Execute single step.")
                self.status_publisher.set_synchronous_mode_running(True)
                self.carla_control_queue.put(CarlaControl.PAUSE)
                return

    def _synchronous_mode_update(self):
        """
        execution loop for synchronous mode
        """
        while not self.shutdown.is_set() and roscomp.ok():
            self.process_run_state()

            if self.parameters['synchronous_mode_wait_for_vehicle_control_command']:
                # fill list of available ego vehicles
                self._expected_ego_vehicle_control_command_ids = []
                with self._expected_ego_vehicle_control_command_ids_lock:
                    for actor_id, actor in self.actor_factory.actors.items():
                        if isinstance(actor, EgoVehicle):
                            self._expected_ego_vehicle_control_command_ids.append(
                                actor_id)

            self.actor_factory.update_available_objects()
            frame = self.carla_world.tick()

            world_snapshot = self.carla_world.get_snapshot()

            self.status_publisher.set_frame(frame)
            self.update_clock(world_snapshot.timestamp)
            self.logdebug("Tick for frame {} returned. Waiting for sensor data...".format(
                frame))
            self._update(frame, world_snapshot.timestamp.elapsed_seconds)
            self.logdebug("Waiting for sensor data finished.")
<<<<<<< HEAD
            self.actor_factory.update_available_objects(frame)
=======
>>>>>>> e9063d97

            if self.parameters['synchronous_mode_wait_for_vehicle_control_command']:
                # wait for all ego vehicles to send a vehicle control command
                if self._expected_ego_vehicle_control_command_ids:
                    if not self._all_vehicle_control_commands_received.wait(CarlaRosBridge.VEHICLE_CONTROL_TIMEOUT):
                        self.logwarn("Timeout ({}s) while waiting for vehicle control commands. "
                                     "Missing command from actor ids {}".format(CarlaRosBridge.VEHICLE_CONTROL_TIMEOUT,
                                                                                self._expected_ego_vehicle_control_command_ids))
                    self._all_vehicle_control_commands_received.clear()

    def _carla_time_tick(self, carla_snapshot):
        """
        Private callback registered at carla.World.on_tick()
        to trigger cyclic updates.

        After successful locking the update mutex
        (only perform trylock to respect bridge processing time)
        the clock and the children are updated.
        Finally the ROS messages collected to be published are sent out.

        :param carla_timestamp: the current carla time
        :type carla_timestamp: carla.Timestamp
        :return:
        """
        if not self.shutdown.is_set():
            if self.timestamp_last_run < carla_snapshot.timestamp.elapsed_seconds:
                self.timestamp_last_run = carla_snapshot.timestamp.elapsed_seconds
                self.update_clock(carla_snapshot.timestamp)
                self.status_publisher.set_frame(carla_snapshot.frame)
                self._update(carla_snapshot.frame,
                             carla_snapshot.timestamp.elapsed_seconds)

    def _update(self, frame_id, timestamp):
        """
        update all actors
        :return:
        """
        self.world_info.update(frame_id, timestamp)
        self.actor_factory.update_actor_states(frame_id, timestamp)

    def _ego_vehicle_control_applied_callback(self, ego_vehicle_id):
        if not self.sync_mode or \
                not self.parameters['synchronous_mode_wait_for_vehicle_control_command']:
            return
        with self._expected_ego_vehicle_control_command_ids_lock:
            if ego_vehicle_id in self._expected_ego_vehicle_control_command_ids:
                self._expected_ego_vehicle_control_command_ids.remove(
                    ego_vehicle_id)
            else:
                self.logwarn(
                    "Unexpected vehicle control command received from {}".format(ego_vehicle_id))
            if not self._expected_ego_vehicle_control_command_ids:
                self._all_vehicle_control_commands_received.set()

    def update_clock(self, carla_timestamp):
        """
        perform the update of the clock

        :param carla_timestamp: the current carla time
        :type carla_timestamp: carla.Timestamp
        :return:
        """
        if roscomp.ok():
            self.ros_timestamp = roscomp.ros_timestamp(carla_timestamp.elapsed_seconds, from_sec=True)
            self.clock_publisher.publish(Clock(clock=self.ros_timestamp))

    def destroy(self):
        """
        Function to destroy this object.

        :return:
        """
        self.loginfo("Shutting down...")
        self.shutdown.set()
        if not self.sync_mode:
            if self.on_tick_id:
                self.carla_world.remove_on_tick(self.on_tick_id)
            self.actor_factory.thread.join()
        else:
            self.synchronous_mode_update_thread.join()
        self.loginfo("Object update finished.")
        self.debug_helper.destroy()
        self.status_publisher.destroy()
        self.destroy_service(self.spawn_object_service)
        self.destroy_service(self.destroy_object_service)
        self.destroy_subscription(self.carla_weather_subscriber)
        self.carla_control_queue.put(CarlaControl.STEP_ONCE)

        for uid in self._registered_actors:
            self.actor_factory.destroy_actor(uid)
        self.actor_factory.update_available_objects()
        self.actor_factory.clear()
        super(CarlaRosBridge, self).destroy()


def main(args=None):
    """
    main function for carla simulator ROS bridge
    maintaining the communication client and the CarlaBridge object
    """
    roscomp.init("bridge", args=args)

    carla_bridge = None
    carla_world = None
    carla_client = None
    executor = None
    parameters = {}

    executor = roscomp.executors.MultiThreadedExecutor()
    carla_bridge = CarlaRosBridge()
    executor.add_node(carla_bridge)

    roscomp.on_shutdown(carla_bridge.destroy)

    parameters['host'] = carla_bridge.get_param('host', 'localhost')
    parameters['port'] = carla_bridge.get_param('port', 2000)
    parameters['timeout'] = carla_bridge.get_param('timeout', 2)
    parameters['passive'] = carla_bridge.get_param('passive', False)
    parameters['synchronous_mode'] = carla_bridge.get_param('synchronous_mode', True)
    parameters['synchronous_mode_wait_for_vehicle_control_command'] = carla_bridge.get_param(
        'synchronous_mode_wait_for_vehicle_control_command', False)
    parameters['fixed_delta_seconds'] = carla_bridge.get_param('fixed_delta_seconds',
                                                               0.05)
    parameters['register_all_sensors'] = carla_bridge.get_param('register_all_sensors', True)
    parameters['town'] = carla_bridge.get_param('town', 'Town01')
    role_name = carla_bridge.get_param('ego_vehicle_role_name',
                                       ["hero", "ego_vehicle", "hero1", "hero2", "hero3"])
    parameters["ego_vehicle"] = {"role_name": role_name}

    carla_bridge.loginfo("Trying to connect to {host}:{port}".format(
        host=parameters['host'], port=parameters['port']))

    try:
        carla_client = carla.Client(
            host=parameters['host'],
            port=parameters['port'])
        carla_client.set_timeout(parameters['timeout'])

        # check carla version
        dist = pkg_resources.get_distribution("carla")
        if LooseVersion(dist.version) != LooseVersion(CarlaRosBridge.CARLA_VERSION):
            carla_bridge.logfatal("CARLA python module version {} required. Found: {}".format(
                CarlaRosBridge.CARLA_VERSION, dist.version))
            sys.exit(1)

        if LooseVersion(carla_client.get_server_version()) != \
           LooseVersion(carla_client.get_client_version()):
            carla_bridge.logwarn(
                "Version mismatch detected: You are trying to connect to a simulator that might be incompatible with this API. Client API version: {}. Simulator API version: {}"
                .format(carla_client.get_client_version(),
                        carla_client.get_server_version()))

        carla_world = carla_client.get_world()

        if "town" in parameters and not parameters['passive']:
            if parameters["town"].endswith(".xodr"):
                carla_bridge.loginfo(
                    "Loading opendrive world from file '{}'".format(parameters["town"]))
                with open(parameters["town"]) as od_file:
                    data = od_file.read()
                carla_world = carla_client.generate_opendrive_world(str(data))
            else:
                if carla_world.get_map().name != parameters["town"]:
                    carla_bridge.loginfo("Loading town '{}' (previous: '{}').".format(
                        parameters["town"], carla_world.get_map().name))
                    carla_world = carla_client.load_world(parameters["town"])
            carla_world.tick()

        carla_bridge.initialize_bridge(carla_client.get_world(), parameters)

        carla_bridge.spin()

    except (IOError, RuntimeError) as e:
        carla_bridge.logerr("Error: {}".format(e))
    except KeyboardInterrupt:
        pass
    finally:
        roscomp.shutdown()
        del carla_world
        del carla_client


if __name__ == "__main__":
    main()<|MERGE_RESOLUTION|>--- conflicted
+++ resolved
@@ -262,7 +262,7 @@
                             self._expected_ego_vehicle_control_command_ids.append(
                                 actor_id)
 
-            self.actor_factory.update_available_objects()
+            self.actor_factory.update_available_objects(self.status_publisher.frame)
             frame = self.carla_world.tick()
 
             world_snapshot = self.carla_world.get_snapshot()
@@ -273,10 +273,6 @@
                 frame))
             self._update(frame, world_snapshot.timestamp.elapsed_seconds)
             self.logdebug("Waiting for sensor data finished.")
-<<<<<<< HEAD
-            self.actor_factory.update_available_objects(frame)
-=======
->>>>>>> e9063d97
 
             if self.parameters['synchronous_mode_wait_for_vehicle_control_command']:
                 # wait for all ego vehicles to send a vehicle control command
