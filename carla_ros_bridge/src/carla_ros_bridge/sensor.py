--- conflicted
+++ resolved
@@ -8,7 +8,8 @@
 """
 Classes to handle Carla sensors
 """
-import carla_ros_bridge.transforms as trans
+
+import carla_common.transforms as trans
 from carla_ros_bridge.actor import Actor
 from ros_compatibility import CompatibleNode, ros_ok
 from abc import abstractmethod
@@ -20,16 +21,10 @@
 import os
 ROS_VERSION = int(os.environ.get('ROS_VERSION', 0))
 
-<<<<<<< HEAD
 if ROS_VERSION not in (1, 2):
     raise NotImplementedError("Make sure you have a valid ROS_VERSION env variable set.")
-=======
-import rospy
 
-from carla_ros_bridge.actor import Actor
-import carla_common.transforms as trans
 
->>>>>>> 06e10004
 
 
 class Sensor(Actor, CompatibleNode):
@@ -168,18 +163,12 @@
                                     carla_sensor_data.transform)))
                         self.sensor_data_updated(carla_sensor_data)
                         return
-<<<<<<< HEAD
-                    else:
+                    elif carla_sensor_data.frame < frame:
                         self.logwarn("{}({}): skipping old frame {}, expected {}".format(
-                            self.__class__.__name__, self.get_id(), carla_sensor_data.frame, frame))
-=======
-                    elif carla_sensor_data.frame < frame:
-                        rospy.logwarn("{}({}): skipping old frame {}, expected {}".format(
                             self.__class__.__name__,
                             self.get_id(),
                             carla_sensor_data.frame,
                             frame))
->>>>>>> 06e10004
                 except queue.Empty:
                     # if not rospy.is_shutdown():
                     if ros_ok():
