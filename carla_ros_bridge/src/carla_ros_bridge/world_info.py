#!/usr/bin/env python

#
# Copyright (c) 2018-2019 Intel Corporation
#
# This work is licensed under the terms of the MIT license.
# For a copy, see <https://opensource.org/licenses/MIT>.
#
"""
Class to handle the carla map
"""

import rospy

from carla_msgs.msg import CarlaWorldInfo


class WorldInfo(object):

    """
    Publish the map
    """

    def __init__(self, carla_world):
        """
        Constructor

        :param carla_world: carla world object
        :type carla_world: carla.World
        """

        self.carla_map = carla_world.get_map()

        self.map_published = False

        self.world_info_publisher = rospy.Publisher("/carla/world_info",
                                                    CarlaWorldInfo,
                                                    queue_size=10,
                                                    latch=True)

    def destroy(self):
        """
        Function (override) to destroy this object.

        Remove reference to carla.Map object.
        Finally forward call to super class.

        :return:
        """
        rospy.logdebug("Destroying WorldInfo()")
        self.carla_map = None
<<<<<<< HEAD
=======
        super(WorldInfo, self).destroy()
>>>>>>> fa328def

    def update(self, frame, timestamp):
        """
        Function (override) to update this object.

        :return:
        """
        if not self.map_published:
            open_drive_msg = CarlaWorldInfo()
            open_drive_msg.map_name = self.carla_map.name
            open_drive_msg.opendrive = self.carla_map.to_opendrive()
            self.world_info_publisher.publish(open_drive_msg)
            self.map_published = True<|MERGE_RESOLUTION|>--- conflicted
+++ resolved
@@ -49,10 +49,6 @@
         """
         rospy.logdebug("Destroying WorldInfo()")
         self.carla_map = None
-<<<<<<< HEAD
-=======
-        super(WorldInfo, self).destroy()
->>>>>>> fa328def
 
     def update(self, frame, timestamp):
         """
