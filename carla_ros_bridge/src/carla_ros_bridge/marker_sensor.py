#!/usr/bin/env python
#
# Copyright (c) 2020 Intel Corporation
#
# This work is licensed under the terms of the MIT license.
# For a copy, see <https://opensource.org/licenses/MIT>.
#
"""
handle a marker sensor
"""

from carla_ros_bridge.pseudo_actor import PseudoActor
from carla_ros_bridge.traffic_participant import TrafficParticipant

import carla

import itertools
from visualization_msgs.msg import MarkerArray, Marker
from std_msgs.msg import ColorRGBA
from carla_common.transforms import carla_location_to_ros_point, carla_rotation_to_ros_quaternion
from ros_compatibility import QoSProfile, latch_on

# Using colors from CityScapesPalette specified here:
# https://carla.readthedocs.io/en/latest/ref_sensors/#semantic-segmentation-camera
OBJECT_LABELS = {
    #carla.CityObjectLabel.None: ColorRGBA(r=0.0, g=0.0, b=0.0, a=0.8),
    carla.CityObjectLabel.Buildings: ColorRGBA(r=70.0/255.0, g=70.0/255.0, b=70.0/255.0, a=0.8),
    carla.CityObjectLabel.Fences: ColorRGBA(r=100.0/255.0, g=40.0/255.0, b=40.0/255.0, a=0.8),
    #carla.CityObjectLabel.Other: ColorRGBA(r=55.0/255.0, g=90.0/255.0, b=80.0/255.0, a=0.8),
    #carla.CityObjectLabel.Pedestrians: ColorRGBA(r=220.0/255.0, g=20.0/255.0, b=60.0/255.0, a=0.8),
    carla.CityObjectLabel.Poles: ColorRGBA(r=153.0/255.0, g=153.0/255.0, b=153.0/255.0, a=0.8),
    carla.CityObjectLabel.RoadLines: ColorRGBA(r=157.0/255.0, g=234.0/255.0, b=50.0/255.0, a=0.8),
    carla.CityObjectLabel.Roads: ColorRGBA(r=128.0/255.0, g=64.0/255.0, b=128.0/255.0, a=0.8),
    carla.CityObjectLabel.Sidewalks: ColorRGBA(r=244.0/255.0, g=35.0/255.0, b=232.0/255.0, a=0.8),
    carla.CityObjectLabel.Vegetation: ColorRGBA(r=107.0/255.0, g=142.0/255.0, b=35.0/255.0, a=0.8),
    #carla.CityObjectLabel.Vehicles: ColorRGBA(r=0.0/255.0, g=0.0/255.0, b=142.0/255.0, a=0.8),
    carla.CityObjectLabel.Walls: ColorRGBA(r=102.0/255.0, g=102.0/255.0, b=156.0/255.0, a=0.8),
    carla.CityObjectLabel.TrafficSigns: ColorRGBA(r=220.0/255.0, g=220.0/255.0, b=0.0/255.0, a=0.8),
    #carla.CityObjectLabel.Sky: ColorRGBA(r=70.0/255.0, g=130.0/255.0, b=180.0/255.0, a=0.8),
    #carla.CityObjectLabel.Ground: ColorRGBA(r=81.0/255.0, g=0.0/255.0, b=81.0/255.0, a=0.8),
    carla.CityObjectLabel.Bridge: ColorRGBA(r=150.0/255.0, g=100.0/255.0, b=100.0/255.0, a=0.8),
    carla.CityObjectLabel.RailTrack: ColorRGBA(r=230.0/255.0, g=150.0/255.0, b=140.0/255.0, a=0.8),
    carla.CityObjectLabel.GuardRail: ColorRGBA(r=180.0/255.0, g=165.0/255.0, b=180.0/255.0, a=0.8),
    carla.CityObjectLabel.TrafficLight: ColorRGBA(r=250.0/255.0, g=170.0/255.0, b=30.0/255.0, a=0.8),
    #carla.CityObjectLabel.Static: ColorRGBA(r=110.0/255.0, g=190.0/255.0, b=160.0/255.0, a=0.8),
    #carla.CityObjectLabel.Dynamic: ColorRGBA(r=170.0/255.0, g=120.0/255.0, b=50.0/255.0, a=0.8),
    #carla.CityObjectLabel.Water: ColorRGBA(r=45.0/255.0, g=60.0/255.0, b=150.0/255.0, a=0.8),
    #carla.CityObjectLabel.Terrain: ColorRGBA(r=145.0/255.0, g=170.0/255.0, b=100.0/255.0, a=0.8),
}


class MarkerSensor(PseudoActor):

    """
    Pseudo marker sensor
    """

    def __init__(self, uid, name, parent, node, actor_list, world):
        """
        Constructor

        :param uid: unique identifier for this object
        :type uid: int
        :param name: name identiying this object
        :type name: string
        :param carla_world: carla world object
        :type carla_world: carla.World
        :param parent: the parent of this
        :type parent: carla_ros_bridge.Parent
        :param node: node-handle
        :type node: carla_ros_bridge.CarlaRosBridge
        :param actor_list: current list of actors
        :type actor_list: map(carla-actor-id -> python-actor-object)
        """

        super(MarkerSensor, self).__init__(uid=uid,
                                           name=name,
                                           parent=parent,
                                           node=node)
        self.actor_list = actor_list
        self.world = world
        self.node = node

        self.marker_publisher = node.new_publisher(MarkerArray,
<<<<<<< HEAD
                                                   self.get_topic_prefix())
        self.static_marker_publisher = node.new_publisher(MarkerArray,
                                                   self.get_topic_prefix() + "/static",
                                                   qos_profile=QoSProfile(depth=1, durability=latch_on))

        # id generator for static objects.
        self.static_id_gen = itertools.count(1)

        static_markers = self._get_static_markers(OBJECT_LABELS.keys())
        if static_markers:
            self.static_marker_publisher.publish(static_markers)
=======
                                                   self.get_topic_prefix(),
                                                   qos_profile=10)
>>>>>>> 9e7fa11a

    def destroy(self):
        """
        Function to destroy this object.
        :return:
        """
        self.actor_list = None
        self.node.destroy_publisher(self.marker_publisher)
        self.node.destroy_publisher(self.static_marker_publisher)
        super(MarkerSensor, self).destroy()

    @staticmethod
    def get_blueprint_name():
        """
        Get the blueprint identifier for the pseudo sensor
        :return: name
        """
        return "sensor.pseudo.markers"

    def _get_marker_from_environment_object(self, environment_object):
        marker = Marker(header=self.get_msg_header(frame_id="map"))
        marker.ns = str(environment_object.type)
        marker.id = next(self.static_id_gen)

        box = environment_object.bounding_box
        marker.pose.position = carla_location_to_ros_point(box.location)
        marker.pose.orientation = carla_rotation_to_ros_quaternion(box.rotation)
        marker.scale.x = max(0.1, 2*box.extent.x)
        marker.scale.y = max(0.1, 2*box.extent.y)
        marker.scale.z = max(0.1, 2*box.extent.z)
        marker.type = Marker.CUBE

        marker.color = OBJECT_LABELS.get(environment_object.type, ColorRGBA(r=1.0, g=0.0, b=0.0, a=0.8))
        return marker

    def _get_static_markers(self, object_types):
        static_markers = MarkerArray()
        for object_type in object_types:
            objects = self.world.get_environment_objects(object_type)
            for obj in objects:
                marker = self._get_marker_from_environment_object(obj)
                static_markers.markers.append(marker)

        return static_markers

    def update(self, frame, timestamp):
        """
        Function (override) to update this object.
        On update map sends:
        - tf global frame
        :return:
        """
        marker_array_msg = MarkerArray()
        for actor in self.actor_list.values():
            if isinstance(actor, TrafficParticipant):
                marker_array_msg.markers.append(actor.get_marker())
        self.marker_publisher.publish(marker_array_msg)<|MERGE_RESOLUTION|>--- conflicted
+++ resolved
@@ -9,16 +9,18 @@
 handle a marker sensor
 """
 
-from carla_ros_bridge.pseudo_actor import PseudoActor
-from carla_ros_bridge.traffic_participant import TrafficParticipant
+import itertools
 
 import carla
 
-import itertools
+from ros_compatibility.qos import QoSProfile, DurabilityPolicy
+
+from carla_ros_bridge.pseudo_actor import PseudoActor
+from carla_ros_bridge.traffic_participant import TrafficParticipant
+from carla_common.transforms import carla_location_to_ros_point, carla_rotation_to_ros_quaternion
+
+from std_msgs.msg import ColorRGBA
 from visualization_msgs.msg import MarkerArray, Marker
-from std_msgs.msg import ColorRGBA
-from carla_common.transforms import carla_location_to_ros_point, carla_rotation_to_ros_quaternion
-from ros_compatibility import QoSProfile, latch_on
 
 # Using colors from CityScapesPalette specified here:
 # https://carla.readthedocs.io/en/latest/ref_sensors/#semantic-segmentation-camera
@@ -82,11 +84,11 @@
         self.node = node
 
         self.marker_publisher = node.new_publisher(MarkerArray,
-<<<<<<< HEAD
-                                                   self.get_topic_prefix())
+                                                   self.get_topic_prefix(),
+                                                   qos_profile=10)
         self.static_marker_publisher = node.new_publisher(MarkerArray,
                                                    self.get_topic_prefix() + "/static",
-                                                   qos_profile=QoSProfile(depth=1, durability=latch_on))
+                                                   qos_profile=QoSProfile(depth=1, durability=DurabilityPolicy.TRANSIENT_LOCAL))
 
         # id generator for static objects.
         self.static_id_gen = itertools.count(1)
@@ -94,10 +96,6 @@
         static_markers = self._get_static_markers(OBJECT_LABELS.keys())
         if static_markers:
             self.static_marker_publisher.publish(static_markers)
-=======
-                                                   self.get_topic_prefix(),
-                                                   qos_profile=10)
->>>>>>> 9e7fa11a
 
     def destroy(self):
         """
