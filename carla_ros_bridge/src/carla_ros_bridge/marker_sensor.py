--- conflicted
+++ resolved
@@ -86,8 +86,6 @@
         self.marker_publisher = node.new_publisher(MarkerArray,
                                                    self.get_topic_prefix(),
                                                    qos_profile=10)
-<<<<<<< HEAD
-=======
         self.static_marker_publisher = node.new_publisher(MarkerArray,
                                                    self.get_topic_prefix() + "/static",
                                                    qos_profile=QoSProfile(depth=1, durability=DurabilityPolicy.TRANSIENT_LOCAL))
@@ -98,7 +96,6 @@
         static_markers = self._get_static_markers(OBJECT_LABELS.keys())
         if static_markers:
             self.static_marker_publisher.publish(static_markers)
->>>>>>> aef573de
 
     def destroy(self):
         """
