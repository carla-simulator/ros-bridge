--- conflicted
+++ resolved
@@ -1,41 +1,7 @@
 <!-- -->
 <launch>
-<<<<<<< HEAD
   <!-- global parameter to set CARLA as time source -->
   <param name="use_sim_time" value="True"/>
-=======
-  <arg name='host' default=''/>
-  <arg name='port' default=''/>
-  <arg name='timeout' default=''/>
-  <arg name='rosbag_fname' default=''/>
-  <arg name='passive' default=''/>
-  <arg name='synchronous_mode' default=''/>
-  <arg name='synchronous_mode_wait_for_vehicle_control_command' default=''/>
-  <arg name='fixed_delta_seconds' default=''/>
-  <arg name='town' default=''/>
-  <param name="rosbag_fname" value="$(arg rosbag_fname)"/>
-  <rosparam file="$(find carla_ros_bridge)/config/settings.yaml" command="load" />
-  <param name="carla/host" value="$(arg host)" unless="$(eval host == '')"/>
-  <param name="carla/port" value="$(arg port)" unless="$(eval port == '')"/>
-  <param name="carla/timeout" value="$(arg timeout)" unless="$(eval timeout == '')"/>
-  <param name="carla/passive" value="$(arg passive)" unless="$(eval passive == '')"/>
-  <param
-    name="carla/synchronous_mode"
-    value="$(arg synchronous_mode)"
-    unless="$(eval synchronous_mode == '')"/>
-  <param
-    name="carla/synchronous_mode_wait_for_vehicle_control_command"
-    value="$(arg synchronous_mode_wait_for_vehicle_control_command)"
-    unless="$(eval synchronous_mode_wait_for_vehicle_control_command == '')"/>
-  <param
-    name="carla/fixed_delta_seconds"
-    value="$(arg fixed_delta_seconds)"
-    unless="$(eval fixed_delta_seconds == '')"/>
-  <param
-    name="carla/town"
-    value="$(arg town)"
-    unless="$(eval town == '')"/>
->>>>>>> a1ac8352
 
   <!-- the network connection for the python connection to CARLA -->
   <arg name='host' default='localhost'/>
@@ -45,6 +11,7 @@
     enable/disable synchronous mode. If enabled ros-bridge waits until
     expected data is received for all sensors
   -->
+  <arg name="passive" default='False'/>
   <arg name='synchronous_mode' default='False'/>
   <arg name='synchronous_mode_wait_for_vehicle_control_command' default='True'/>
   <!-- set the fixed timestep length -->
@@ -61,6 +28,7 @@
     <param name="host" value="$(arg host)" unless="$(eval host == '')"/>
     <param name="port" value="$(arg port)" unless="$(eval port == '')"/>
     <param name="timeout" value="$(arg timeout)" unless="$(eval timeout == '')"/>
+    <param name="passive" value="$(arg passive)"/>
     <param name="synchronous_mode" value="$(arg synchronous_mode)"/>
     <param name="synchronous_mode_wait_for_vehicle_control_command" value="$(arg synchronous_mode_wait_for_vehicle_control_command)"/>
     <param name="fixed_delta_seconds" value="$(arg fixed_delta_seconds)"/>
