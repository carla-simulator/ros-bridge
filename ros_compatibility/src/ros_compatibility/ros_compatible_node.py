# pylint: disable=import-error
import os

ROS_VERSION = int(os.environ.get('ROS_VERSION', 0))

if ROS_VERSION == 1:
    import rospy
    import tf.transformations as trans

    latch_on = True

    def ros_timestamp(sec=0, nsec=0, from_sec=False):
        if from_sec:
            return rospy.Time.from_sec(sec)
        return rospy.Time(int(sec), int(nsec))

    def ros_ok():
        return not rospy.is_shutdown()

    def ros_shutdown():
        pass

    def destroy_subscription(subsription):
        subsription.unregister()

    def euler_matrix(roll, pitch, yaw):
        return trans.euler_matrix(roll, pitch, yaw)

    def euler_from_quaternion(quaternion):
        return trans.euler_from_quaternion(quaternion)

    def quaternion_from_euler(roll, pitch, yaw):
        return trans.quaternion_from_euler(roll, pitch, yaw)

    def quaternion_from_matrix(matrix):
        return trans.quaternion_from_matrix(matrix)

    def quaternion_multiply(q1, q2):
        return trans.quaternion_multiply(q1, q2)

    class ROSException(rospy.ROSException):
        pass

    class ROSInterruptException(rospy.ROSInterruptException):
        pass

    class ServiceException(rospy.ServiceException):
        pass

    class QoSProfile():
        def __init__(self, depth=10, durability=None, **kwargs):
            self.depth = depth
            self.latch = bool(durability)

    class CompatibleNode(object):
        def __init__(self, node_name, queue_size=10, latch=False, rospy_init=True, **kwargs):
            if rospy_init:
                rospy.init_node(node_name, anonymous=True)
            self.qos_profile = QoSProfile(depth=queue_size, durability=latch)
            self.callback_group = None

        def destroy(self):
            pass

        def get_param(self, name, alternative_value=None, alternative_name=None):
            if name.startswith('/'):
                raise RuntimeError("Only private parameters are supported.")
            if alternative_value is None:
                return rospy.get_param("~" + name)
            return rospy.get_param("~" + name, alternative_value)

        def logdebug(self, text):
            rospy.logdebug(text)

        def loginfo(self, text):
            rospy.loginfo(text)

        def logwarn(self, text):
            rospy.logwarn(text)

        def logerr(self, text):
            rospy.logerr(text)

        def logfatal(self, arg):
            rospy.logfatal(arg)

        # assymetry in publisher/subscriber method naming due to rclpy having
        # create_publisher method.
        def new_publisher(self, msg_type, topic, qos_profile=None, callback_group=None):
            if qos_profile is None:
                qos_profile = QoSProfile(depth=10, durability=False)
            if callback_group is None:
                callback_group = self.callback_group
            return rospy.Publisher(topic, msg_type, latch=qos_profile.latch,
                                   queue_size=qos_profile.depth)

        def create_subscriber(self, msg_type, topic, callback, qos_profile=None,
                              callback_group=None):
            if qos_profile is None:
                qos_profile = self.qos_profile
            return rospy.Subscriber(topic, msg_type, callback, queue_size=qos_profile.depth)

<<<<<<< HEAD
        def now_sec(self):
            return rospy.get_rostime().to_sec()

        def new_rate(self, rate):
            return rospy.Rate(rate)

        def new_timer(self, timer_period_sec, callback):
            return rospy.Timer(rospy.Duration(timer_period_sec), callback)
=======
        def wait_for_one_message(self, topic, topic_type, timeout=None, qos_profile=None):
            return rospy.wait_for_message(topic, topic_type, timeout)

        def new_service(self, srv_type, srv_name, callback, qos_profile=None, callback_group=None):
            return rospy.Service(srv_name, srv_type, callback)

        def create_service_client(self, service_name, service, callback_group=None):
            rospy.wait_for_service(service_name)
            try:
                client = rospy.ServiceProxy(service_name, service)
            except rospy.ServiceException as e:
                print("Service call failed: %s" % e)
            return client

        def call_service(self, client, req):
            try:
                return client(req)
            except rospy.ServiceException as e:
                print("Service call failed: %s" % e)
>>>>>>> a9f52f30

        def spin(self, executor=None):
            rospy.spin()

        def get_time(self):
            return rospy.get_time()

        def shutdown(self):
            rospy.signal_shutdown("")

        def on_shutdown(self, handler):
            rospy.on_shutdown(handler)

elif ROS_VERSION == 2:
    from rclpy import Parameter
    from rclpy.exceptions import ROSInterruptException
    from rclpy.node import Node
    from rclpy.qos import QoSProfile, QoSDurabilityPolicy
    import rclpy
    from builtin_interfaces.msg import Time

    from transforms3d.euler import euler2mat, euler2quat, quat2euler
    from transforms3d.quaternions import mat2quat, qmult

    latch_on = QoSDurabilityPolicy.RMW_QOS_POLICY_DURABILITY_TRANSIENT_LOCAL

    def ros_timestamp(sec=0, nsec=0, from_sec=False):
        time = Time()
        if from_sec:
            time.sec = int(sec)
            time.nanosec = int((sec - int(sec)) * 1000000000)
        else:
            time.sec = int(sec)
            time.nanosec = int(nsec)
        return time

    def ros_ok():
        return rclpy.ok()

    def ros_shutdown():
        rclpy.shutdown()

    def destroy_subscription(subsription):
        subsription.destroy()

    def euler_matrix(roll, pitch, yaw):
        return euler2mat(roll, pitch, yaw)

    def euler_from_quaternion(quaternion):
        quat = [quaternion[3], quaternion[0], quaternion[1], quaternion[2]]
        return quat2euler(quat)

    def quaternion_from_euler(roll, pitch, yaw):
        quat = euler2quat(roll, pitch, yaw)
        return [quat[1], quat[2], quat[3], quat[0]]

    def quaternion_from_matrix(matrix):
        return mat2quat(matrix)

    def quaternion_multiply(q1, q2):
        q1 = [q1[3], q1[0], q1[1], q1[2]]
        q2 = [q2[3], q2[0], q2[1], q2[2]]
        quat = qmult(q1, q2)
        return [quat[1], quat[2], quat[3], quat[0]]

    class WaitForMessageHelper(object):
        def __init__(self):
            self.msg = None

        def callback(self, msg):
            if self.msg is None:
                self.msg = msg

    class ROSException(Exception):
        pass

    class ROSInterruptException(ROSInterruptException):
        pass

    class ServiceException(Exception):
        pass

    class CompatibleNode(Node):
        def __init__(self, node_name, queue_size=10, latch=False, rospy_init=True, **kwargs):
            param = Parameter('use_sim_time', Parameter.Type.BOOL, True)
            super(CompatibleNode, self).__init__(node_name, allow_undeclared_parameters=True,
                                                 automatically_declare_parameters_from_overrides=True, parameter_overrides=[param], **kwargs)
            if latch:
                self.qos_profile = QoSProfile(
                    depth=queue_size,
                    durability=QoSDurabilityPolicy.RMW_QOS_POLICY_DURABILITY_TRANSIENT_LOCAL)
            else:
                self.qos_profile = QoSProfile(depth=queue_size)
            self.callback_group = None

        def destroy(self):
            self.destroy_node()

        def get_param(self, name, alternative_value=None, alternative_name=None):
            if alternative_value is None:
                return self.get_parameter(name).value
            if alternative_name is None:
                alternative_name = name
            return self.get_parameter_or(name,
                                         Parameter(alternative_name, value=alternative_value)
                                         ).value

        def logdebug(self, text):
            self.get_logger().debug(text)

        def loginfo(self, text):
            self.get_logger().info(text)

        def logwarn(self, text):
            self.get_logger().warn(text)

        def logerr(self, text):
            self.get_logger().error(text)

        def logfatal(self, text):
            self.get_logger().fatal(text)

        def new_publisher(self, msg_type, topic, qos_profile=None, callback_group=None):
            if qos_profile is None:
                qos_profile = self.qos_profile
            if callback_group is None:
                callback_group = self.callback_group
            return self.create_publisher(msg_type, topic, qos_profile,
                                         callback_group=callback_group)

        def create_subscriber(self, msg_type, topic, callback, qos_profile=None,
                              callback_group=None):
            if qos_profile is None:
                qos_profile = self.qos_profile
            if callback_group is None:
                callback_group = self.callback_group
            return self.create_subscription(msg_type, topic, callback, qos_profile,
                                            callback_group=callback_group)

<<<<<<< HEAD
        def now_sec(self):
            return self.get_clock().now().nanoseconds / (1000 * 1000 * 1000)

        def new_rate(self, rate):
            return self.create_rate(rate)

        def new_timer(self, timer_period_sec, callback):
            return self.create_timer(timer_period_sec, callback)
=======
        def wait_for_one_message(self, topic, topic_type, timeout=None, qos_profile=None):
            s = None
            spin_timeout = 0.5
            loop_reps = -1
            if timeout is not None:
                loop_reps = timeout // spin_timeout + 1
            wfm = WaitForMessageHelper()
            try:
                s = self.create_subscriber(topic_type, topic, wfm.callback, qos_profile=qos_profile)
                while ros_ok() and wfm.msg is None:
                    rclpy.spin_once(self, timeout_sec=spin_timeout)
                    loop_reps = loop_reps - 1
                    if loop_reps == 0:
                        raise ROSException
            finally:
                if s is not None:
                    self.destroy_subscription(s)
            return wfm.msg

        def new_service(self, srv_type, srv_name, callback, qos_profile=None, callback_group=None):
            return self.create_service(srv_type, srv_name, callback)

        def create_service_client(self, service_name, service, callback_group=None):
            client = self.create_client(service, service_name, callback_group=callback_group)
            while not client.wait_for_service(timeout_sec=1.0):
                self.get_logger().info('service not available, waiting again...')
            return client

        def call_service(self, client, req):
            resp = client.call_async(req)
            rclpy.spin_until_future_complete(self, resp)
            try:
                result = resp.result()
            except Exception as e:
                node.get_logger().info('Service call failed %r' % (e,))
            else:
                return result
>>>>>>> a9f52f30

        def spin(self, executor=None):
            rclpy.spin(self)

        def get_time(self):
            t = self.get_clock().now()
            t = t.seconds_nanoseconds()
            return float(t[0] + (t[1] / 10**9))

        def shutdown(self):
            rclpy.shutdown()

        def on_shutdown(self, handler):
            rclpy.get_default_context().on_shutdown(handler)


else:
    raise NotImplementedError('Make sure you have valid ROS_VERSION env variable.')


def main():
    print('This is a ros1 - ros2 compatibility module.',
          'It is not meant to be executed, but rather imported')


if __name__ == '__main__':
    main()<|MERGE_RESOLUTION|>--- conflicted
+++ resolved
@@ -100,16 +100,12 @@
                 qos_profile = self.qos_profile
             return rospy.Subscriber(topic, msg_type, callback, queue_size=qos_profile.depth)
 
-<<<<<<< HEAD
-        def now_sec(self):
-            return rospy.get_rostime().to_sec()
-
         def new_rate(self, rate):
             return rospy.Rate(rate)
 
         def new_timer(self, timer_period_sec, callback):
             return rospy.Timer(rospy.Duration(timer_period_sec), callback)
-=======
+
         def wait_for_one_message(self, topic, topic_type, timeout=None, qos_profile=None):
             return rospy.wait_for_message(topic, topic_type, timeout)
 
@@ -129,7 +125,6 @@
                 return client(req)
             except rospy.ServiceException as e:
                 print("Service call failed: %s" % e)
->>>>>>> a9f52f30
 
         def spin(self, executor=None):
             rospy.spin()
@@ -269,16 +264,12 @@
             return self.create_subscription(msg_type, topic, callback, qos_profile,
                                             callback_group=callback_group)
 
-<<<<<<< HEAD
-        def now_sec(self):
-            return self.get_clock().now().nanoseconds / (1000 * 1000 * 1000)
-
         def new_rate(self, rate):
             return self.create_rate(rate)
 
         def new_timer(self, timer_period_sec, callback):
             return self.create_timer(timer_period_sec, callback)
-=======
+
         def wait_for_one_message(self, topic, topic_type, timeout=None, qos_profile=None):
             s = None
             spin_timeout = 0.5
@@ -316,7 +307,6 @@
                 node.get_logger().info('Service call failed %r' % (e,))
             else:
                 return result
->>>>>>> a9f52f30
 
         def spin(self, executor=None):
             rclpy.spin(self)
